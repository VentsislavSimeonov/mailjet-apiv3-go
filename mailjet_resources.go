--- conflicted
+++ resolved
@@ -1,13 +1,9 @@
 package mailjet
 
 import (
-<<<<<<< HEAD
 	"encoding/json"
 	"net/http"
-=======
-	"net/http"
 	"sync"
->>>>>>> 7e86f67c
 )
 
 /*
