package mailjet

import "strings"

// ListData issues a GET to list the specified data resource
// and stores the result in the value pointed to by res.
// Filters can be add via functional options.
<<<<<<< HEAD
func (mj *Client) ListData(resource string, res interface{}, options ...RequestOptions) (count, total int, err error) {
	url := buildDataURL(mj.apiBase, &DataRequest{SourceType: resource})
=======
func (mj *Client) ListData(resource string, resp interface{}, options ...RequestOptions) (count, total int, err error) {
	url := buildDataURL(&DataRequest{SourceType: resource})
>>>>>>> cb77e720
	req, err := createRequest("GET", url, nil, nil, options...)
	if err != nil {
		return count, total, err
	}

	return mj.client.Send(req).Read(resp).Call()
}

// GetData issues a GET to view a resource specifying an id
// and stores the result in the value pointed to by res.
// Filters can be add via functional options.
// Without an specified SourceTypeID in MailjetDataRequest, it is the same as ListData.
func (mj *Client) GetData(mdr *DataRequest, res interface{}, options ...RequestOptions) (err error) {
	url := buildDataURL(mj.apiBase, mdr)
	req, err := createRequest("GET", url, nil, nil, options...)
	if err != nil {
		return err
	}

	_, _, err = mj.client.Send(req).Read(res).Call()
	return err
}

// PostData issues a POST to create a new data resource
// and stores the result in the value pointed to by res.
// Filters can be add via functional options.
func (mj *Client) PostData(fmdr *FullDataRequest, res interface{}, options ...RequestOptions) (err error) {
	url := buildDataURL(mj.apiBase, fmdr.Info)
	req, err := createRequest("POST", url, fmdr.Payload, nil, options...)
	if err != nil {
		return err
	}

	headers := map[string]string{"Content-Type": "application/json"}
	if fmdr.Info.MimeType != "" {
		contentType := strings.Replace(fmdr.Info.MimeType, ":", "/", 1)
		headers = map[string]string{"Content-Type": contentType}
	}

	_, _, err = mj.client.Send(req).With(headers).Read(res).Call()
	return err
}

// PutData is used to update a data resource.
// Fields to be updated must be specified by the string array onlyFields.
// If onlyFields is nil, all fields except these with the tag read_only, are updated.
// Filters can be add via functional options.
func (mj *Client) PutData(fmr *FullDataRequest, onlyFields []string, options ...RequestOptions) (err error) {
	url := buildDataURL(mj.apiBase, fmr.Info)
	req, err := createRequest("PUT", url, fmr.Payload, onlyFields, options...)
	if err != nil {
		return err
	}

	headers := map[string]string{"Content-Type": "application/json"}
	_, _, err = mj.client.Send(req).With(headers).Call()

	return err
}

// DeleteData is used to delete a data resource.
func (mj *Client) DeleteData(mdr *DataRequest) (err error) {
<<<<<<< HEAD
	url := buildDataURL(mj.apiBase, mdr)
	r, err := createRequest("DELETE", url, nil, nil)
=======
	url := buildDataURL(mdr)
	req, err := createRequest("DELETE", url, nil, nil)
>>>>>>> cb77e720
	if err != nil {
		return err
	}

	_, _, err = mj.client.Send(req).Call()

	return err
}<|MERGE_RESOLUTION|>--- conflicted
+++ resolved
@@ -5,19 +5,14 @@
 // ListData issues a GET to list the specified data resource
 // and stores the result in the value pointed to by res.
 // Filters can be add via functional options.
-<<<<<<< HEAD
-func (mj *Client) ListData(resource string, res interface{}, options ...RequestOptions) (count, total int, err error) {
-	url := buildDataURL(mj.apiBase, &DataRequest{SourceType: resource})
-=======
 func (mj *Client) ListData(resource string, resp interface{}, options ...RequestOptions) (count, total int, err error) {
-	url := buildDataURL(&DataRequest{SourceType: resource})
->>>>>>> cb77e720
-	req, err := createRequest("GET", url, nil, nil, options...)
-	if err != nil {
-		return count, total, err
-	}
+  url := buildDataURL(mj.apiBase, &DataRequest{SourceType: resource})
+  req, err := createRequest("GET", url, nil, nil, options...)
+  if err != nil {
+    return count, total, err
+  }
 
-	return mj.client.Send(req).Read(resp).Call()
+  return mj.client.Send(req).Read(resp).Call()
 }
 
 // GetData issues a GET to view a resource specifying an id
@@ -25,34 +20,34 @@
 // Filters can be add via functional options.
 // Without an specified SourceTypeID in MailjetDataRequest, it is the same as ListData.
 func (mj *Client) GetData(mdr *DataRequest, res interface{}, options ...RequestOptions) (err error) {
-	url := buildDataURL(mj.apiBase, mdr)
-	req, err := createRequest("GET", url, nil, nil, options...)
-	if err != nil {
-		return err
-	}
+  url := buildDataURL(mj.apiBase, mdr)
+  req, err := createRequest("GET", url, nil, nil, options...)
+  if err != nil {
+    return err
+  }
 
-	_, _, err = mj.client.Send(req).Read(res).Call()
-	return err
+  _, _, err = mj.client.Send(req).Read(res).Call()
+  return err
 }
 
 // PostData issues a POST to create a new data resource
 // and stores the result in the value pointed to by res.
 // Filters can be add via functional options.
 func (mj *Client) PostData(fmdr *FullDataRequest, res interface{}, options ...RequestOptions) (err error) {
-	url := buildDataURL(mj.apiBase, fmdr.Info)
-	req, err := createRequest("POST", url, fmdr.Payload, nil, options...)
-	if err != nil {
-		return err
-	}
+  url := buildDataURL(mj.apiBase, fmdr.Info)
+  req, err := createRequest("POST", url, fmdr.Payload, nil, options...)
+  if err != nil {
+    return err
+  }
 
-	headers := map[string]string{"Content-Type": "application/json"}
-	if fmdr.Info.MimeType != "" {
-		contentType := strings.Replace(fmdr.Info.MimeType, ":", "/", 1)
-		headers = map[string]string{"Content-Type": contentType}
-	}
+  headers := map[string]string{"Content-Type": "application/json"}
+  if fmdr.Info.MimeType != "" {
+    contentType := strings.Replace(fmdr.Info.MimeType, ":", "/", 1)
+    headers = map[string]string{"Content-Type": contentType}
+  }
 
-	_, _, err = mj.client.Send(req).With(headers).Read(res).Call()
-	return err
+  _, _, err = mj.client.Send(req).With(headers).Read(res).Call()
+  return err
 }
 
 // PutData is used to update a data resource.
@@ -60,32 +55,27 @@
 // If onlyFields is nil, all fields except these with the tag read_only, are updated.
 // Filters can be add via functional options.
 func (mj *Client) PutData(fmr *FullDataRequest, onlyFields []string, options ...RequestOptions) (err error) {
-	url := buildDataURL(mj.apiBase, fmr.Info)
-	req, err := createRequest("PUT", url, fmr.Payload, onlyFields, options...)
-	if err != nil {
-		return err
-	}
+  url := buildDataURL(mj.apiBase, fmr.Info)
+  req, err := createRequest("PUT", url, fmr.Payload, onlyFields, options...)
+  if err != nil {
+    return err
+  }
 
-	headers := map[string]string{"Content-Type": "application/json"}
-	_, _, err = mj.client.Send(req).With(headers).Call()
+  headers := map[string]string{"Content-Type": "application/json"}
+  _, _, err = mj.client.Send(req).With(headers).Call()
 
-	return err
+  return err
 }
 
 // DeleteData is used to delete a data resource.
 func (mj *Client) DeleteData(mdr *DataRequest) (err error) {
-<<<<<<< HEAD
-	url := buildDataURL(mj.apiBase, mdr)
-	r, err := createRequest("DELETE", url, nil, nil)
-=======
-	url := buildDataURL(mdr)
-	req, err := createRequest("DELETE", url, nil, nil)
->>>>>>> cb77e720
-	if err != nil {
-		return err
-	}
+  url := buildDataURL(mj.apiBase, mdr)
+  req, err := createRequest("DELETE", url, nil, nil)
+  if err != nil {
+    return err
+  }
 
-	_, _, err = mj.client.Send(req).Call()
+  _, _, err = mj.client.Send(req).Call()
 
-	return err
+  return err
 }