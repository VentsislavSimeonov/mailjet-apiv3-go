--- conflicted
+++ resolved
@@ -14,27 +14,18 @@
 
 // NewMailjetClient returns a new MailjetClient using an public apikey
 // and an secret apikey to be used when authenticating to API.
-<<<<<<< HEAD
 func NewMailjetClient(apiKeyPublic, apiKeyPrivate string, baseUrl ...string) *Client {
-	var mj Client
-	if len(baseUrl) > 0 {
-		mj.apiBase = baseUrl[0]
-	} else {
-		mj.apiBase = apiBase
-	}
-	mj.apiKeyPublic = apiKeyPublic
-	mj.apiKeyPrivate = apiKeyPrivate
-	mj.client = http.DefaultClient
-	return &mj
-=======
-func NewMailjetClient(apiKeyPublic, apiKeyPrivate string) *Client {
   mj := &httpClient{
     apiKeyPublic: apiKeyPublic,
     apiKeyPrivate: apiKeyPrivate,
     client: http.DefaultClient,
   }
+  if len(baseUrl) > 0 {
+    mj.apiBase = baseUrl[0]
+  } else {
+    mj.apiBase = apiBase
+  }
   return &Client{client: mj}
->>>>>>> cb77e720
 }
 
 // APIKeyPublic returns the public key.
@@ -94,58 +85,22 @@
 // List issues a GET to list the specified resource
 // and stores the result in the value pointed to by res.
 // Filters can be add via functional options.
-<<<<<<< HEAD
-func (mj *Client) List(resource string, res interface{}, options ...RequestOptions) (count, total int, err error) {
-	url := buildURL(mj.apiBase, &Request{Resource: resource})
-	req, err := createRequest("GET", url, nil, nil, options...)
-	if err != nil {
-		return count, total, err
-	}
-	resp, err := mj.doRequest(req)
-	if err != nil {
-		return count, total, err
-	} else if resp == nil {
-		return count, total, fmt.Errorf("empty response")
-	}
-	defer resp.Body.Close()
-
-	return readJSONResult(resp.Body, res)
-=======
 func (c *Client) List(resource string, resp interface{}, options ...RequestOptions) (count, total int, err error) {
-  url := buildURL(&Request{Resource: resource})
+  url := buildURL(c.apiBase, &Request{Resource: resource})
   req, err := createRequest("GET", url, nil, nil, options...)
   if err != nil {
     return count, total, err
   }
 
   return c.client.Send(req).Read(resp).Call()
->>>>>>> cb77e720
 }
 
 // Get issues a GET to view a resource specifying an id
 // and stores the result in the value pointed to by res.
 // Filters can be add via functional options.
 // Without an specified ID in MailjetRequest, it is the same as List.
-<<<<<<< HEAD
-func (mj *Client) Get(mr *Request, res interface{}, options ...RequestOptions) (err error) {
-	url := buildURL(mj.apiBase, mr)
-	req, err := createRequest("GET", url, nil, nil, options...)
-	if err != nil {
-		return err
-	}
-	resp, err := mj.doRequest(req)
-	if err != nil {
-		return err
-	} else if resp == nil {
-		return fmt.Errorf("empty response")
-	}
-	defer resp.Body.Close()
-
-	_, _, err = readJSONResult(resp.Body, res)
-	return err
-=======
 func (mj *Client) Get(mr *Request, resp interface{}, options ...RequestOptions) (err error) {
-  url := buildURL(mr)
+  url := buildURL(mj.apiBase, mr)
   req, err := createRequest("GET", url, nil, nil, options...)
   if err != nil {
     return err
@@ -153,33 +108,13 @@
 
   _, _, err = mj.client.Send(req).Read(resp).Call()
   return err
->>>>>>> cb77e720
 }
 
 // Post issues a POST to create a new resource
 // and stores the result in the value pointed to by res.
 // Filters can be add via functional options.
-<<<<<<< HEAD
-func (mj *Client) Post(fmr *FullRequest, res interface{}, options ...RequestOptions) (err error) {
-	url := buildURL(mj.apiBase, fmr.Info)
-	req, err := createRequest("POST", url, fmr.Payload, nil, options...)
-	if err != nil {
-		return err
-	}
-	req.Header.Add("Content-Type", "application/json")
-	resp, err := mj.doRequest(req)
-	if err != nil {
-		return err
-	} else if resp == nil {
-		return fmt.Errorf("empty response")
-	}
-	defer resp.Body.Close()
-
-	_, _, err = readJSONResult(resp.Body, res)
-	return err
-=======
 func (mj *Client) Post(fmr *FullRequest, resp interface{}, options ...RequestOptions) (err error) {
-  url := buildURL(fmr.Info)
+  url := buildURL(mj.apiBase, fmr.Info)
   req, err := createRequest("POST", url, fmr.Payload, nil, options...)
   if err != nil {
     return err
@@ -189,7 +124,6 @@
   _,_, err = mj.client.Send(req).With(headers).Read(resp).Call()
 
   return err
->>>>>>> cb77e720
 }
 
 // Put is used to update a resource.
@@ -197,21 +131,7 @@
 // If onlyFields is nil, all fields except these with the tag read_only, are updated.
 // Filters can be add via functional options.
 func (mj *Client) Put(fmr *FullRequest, onlyFields []string, options ...RequestOptions) (err error) {
-<<<<<<< HEAD
-	url := buildURL(mj.apiBase, fmr.Info)
-	req, err := createRequest("PUT", url, fmr.Payload, onlyFields, options...)
-	if err != nil {
-		return err
-	}
-	req.Header.Add("Content-Type", "application/json")
-	resp, err := mj.doRequest(req)
-	if resp != nil && err == nil {
-		resp.Body.Close()
-	}
-
-	return err
-=======
-  url := buildURL(fmr.Info)
+  url := buildURL(mj.apiBase, fmr.Info)
   req, err := createRequest("PUT", url, fmr.Payload, onlyFields, options...)
   if err != nil {
     return err
@@ -221,25 +141,11 @@
   _, _, err = mj.client.Send(req).With(headers).Call()
 
   return err
->>>>>>> cb77e720
 }
 
 // Delete is used to delete a resource.
 func (mj *Client) Delete(mr *Request) (err error) {
-<<<<<<< HEAD
-	url := buildURL(mj.apiBase, mr)
-	r, err := createRequest("DELETE", url, nil, nil)
-	if err != nil {
-		return err
-	}
-	resp, err := mj.doRequest(r)
-	if resp != nil && err == nil {
-		resp.Body.Close()
-	}
-
-	return err
-=======
-  url := buildURL(mr)
+  url := buildURL(mj.apiBase, mr)
   req, err := createRequest("DELETE", url, nil, nil)
   if err != nil {
     return err
@@ -247,30 +153,11 @@
 
   _, _, err = mj.client.Send(req).Call()
   return err
->>>>>>> cb77e720
 }
 
 // SendMail send mail via API.
 func (mj *Client) SendMail(data *InfoSendMail) (res *SentResult, err error) {
-<<<<<<< HEAD
-	url := mj.apiBase + "/send/message"
-	req, err := createRequest("POST", url, data, nil)
-	if err != nil {
-		return res, err
-	}
-	req.Header.Add("Content-Type", "application/json")
-	resp, err := mj.doRequest(req)
-	if err != nil {
-		return res, err
-	} else if resp == nil {
-		return res, fmt.Errorf("empty response")
-	}
-	defer resp.Body.Close()
-
-	err = json.NewDecoder(resp.Body).Decode(&res)
-	return res, err
-=======
-  url := apiBase + "/send/message"
+  url := mj.apiBase + "/send/message"
   req, err := createRequest("POST", url, data, nil)
   if err != nil {
     return res, err
@@ -281,5 +168,4 @@
   _, _, err = mj.client.Send(req).With(headers).Read(&res).Call()
 
   return res, err
->>>>>>> cb77e720
 }