// Package mailjet provides methods for interacting with the last version of the Mailjet API.
// The goal of this component is to simplify the usage of the MailJet API for GO developers.
//
// For more details, see the full API Documentation at http://dev.mailjet.com/
package mailjet

import (
	"net/http"
	"strings"
	"io"
	"os"
	"log"
)

// NewMailjetClient returns a new MailjetClient using an public apikey
// and an secret apikey to be used when authenticating to API.
func NewMailjetClient(apiKeyPublic, apiKeyPrivate string) *Client {
	mj := &httpClient{
		apiKeyPublic: apiKeyPublic,
		apiKeyPrivate: apiKeyPrivate,
		client: http.DefaultClient,
	}
	return &Client{client: mj}
}

// APIKeyPublic returns the public key.
func (c *Client) APIKeyPublic() string {
	return c.client.APIKeyPublic()
}

// APIKeyPrivate returns the secret key.
func (c *Client) APIKeyPrivate() string {
	return c.client.APIKeyPrivate()
<<<<<<< HEAD
=======
}

func (c *Client) Client() *http.Client {
	return c.client.Client()
>>>>>>> c515a149
}

// SetClient allows to customize http client.
func (c *Client) SetClient(client *http.Client) {
	c.client.SetClient(client)
}

// Filter applies a filter with the defined key and value.
func Filter(key, value string) RequestOptions {
	return func(req *http.Request) {
		q := req.URL.Query()
		q.Add(key, value)
		req.URL.RawQuery = strings.Replace(q.Encode(), "%2B", "+", 1)
	}
}

// SortOrder defines the order of the result.
type SortOrder int

// These are the two possible order.
const (
	SortDesc = SortOrder(iota)
	SortAsc
)

var debugOut io.Writer = os.Stderr

// SetDebugOutput sets the output destination for the debug.
func SetDebugOutput(w io.Writer) {
	debugOut = w
	log.SetOutput(w)
}

// Sort applies the Sort filter to the request.
func Sort(value string, order SortOrder) RequestOptions {
	if order == SortDesc {
		value = value + "+DESC"
	}
	return Filter("Sort", value)
}

// List issues a GET to list the specified resource
// and stores the result in the value pointed to by res.
// Filters can be add via functional options.
func (c *Client) List(resource string, resp interface{}, options ...RequestOptions) (count, total int, err error) {
	url := buildURL(&Request{Resource: resource})
	req, err := createRequest("GET", url, nil, nil, options...)
	if err != nil {
		return count, total, err
	}

	return c.client.Send(req).Read(resp).Call()
}

// Get issues a GET to view a resource specifying an id
// and stores the result in the value pointed to by res.
// Filters can be add via functional options.
// Without an specified ID in MailjetRequest, it is the same as List.
func (mj *Client) Get(mr *Request, resp interface{}, options ...RequestOptions) (err error) {
	url := buildURL(mr)
	req, err := createRequest("GET", url, nil, nil, options...)
	if err != nil {
		return err
	}

	_, _, err = mj.client.Send(req).Read(resp).Call()
	return err
}

// Post issues a POST to create a new resource
// and stores the result in the value pointed to by res.
// Filters can be add via functional options.
func (mj *Client) Post(fmr *FullRequest, resp interface{}, options ...RequestOptions) (err error) {
	url := buildURL(fmr.Info)
	req, err := createRequest("POST", url, fmr.Payload, nil, options...)
	if err != nil {
		return err
	}

	headers := map[string]string{"Content-Type": "application/json"}
	_,_, err = mj.client.Send(req).With(headers).Read(resp).Call()

	return err
}

// Put is used to update a resource.
// Fields to be updated must be specified by the string array onlyFields.
// If onlyFields is nil, all fields except these with the tag read_only, are updated.
// Filters can be add via functional options.
func (mj *Client) Put(fmr *FullRequest, onlyFields []string, options ...RequestOptions) (err error) {
	url := buildURL(fmr.Info)
	req, err := createRequest("PUT", url, fmr.Payload, onlyFields, options...)
	if err != nil {
		return err
	}

	headers := map[string]string{"Content-Type": "application/json"}
	_, _, err = mj.client.Send(req).With(headers).Call()

	return err
}

// Delete is used to delete a resource.
func (mj *Client) Delete(mr *Request) (err error) {
	url := buildURL(mr)
	req, err := createRequest("DELETE", url, nil, nil)
	if err != nil {
		return err
	}

	_, _, err = mj.client.Send(req).Call()
	return err
}

// SendMail send mail via API.
func (mj *Client) SendMail(data *InfoSendMail) (res *SentResult, err error) {
	url := apiBase + "/send/message"
	req, err := createRequest("POST", url, data, nil)
	if err != nil {
		return res, err
	}

	headers := map[string]string{"Content-Type": "application/json"}
<<<<<<< HEAD
	_, _, err = mj.client.Send(req).With(headers).Read(res).Call()
=======
	
	_, _, err = mj.client.Send(req).With(headers).Read(&res).Call()
>>>>>>> c515a149

	return res, err
}<|MERGE_RESOLUTION|>--- conflicted
+++ resolved
@@ -5,53 +5,51 @@
 package mailjet
 
 import (
-	"net/http"
-	"strings"
-	"io"
-	"os"
-	"log"
+  "net/http"
+  "strings"
+  "io"
+  "os"
+  "log"
 )
 
 // NewMailjetClient returns a new MailjetClient using an public apikey
 // and an secret apikey to be used when authenticating to API.
 func NewMailjetClient(apiKeyPublic, apiKeyPrivate string) *Client {
-	mj := &httpClient{
-		apiKeyPublic: apiKeyPublic,
-		apiKeyPrivate: apiKeyPrivate,
-		client: http.DefaultClient,
-	}
-	return &Client{client: mj}
+  mj := &httpClient{
+    apiKeyPublic: apiKeyPublic,
+    apiKeyPrivate: apiKeyPrivate,
+    client: http.DefaultClient,
+  }
+  return &Client{client: mj}
 }
 
 // APIKeyPublic returns the public key.
 func (c *Client) APIKeyPublic() string {
-	return c.client.APIKeyPublic()
+  return c.client.APIKeyPublic()
 }
 
 // APIKeyPrivate returns the secret key.
 func (c *Client) APIKeyPrivate() string {
-	return c.client.APIKeyPrivate()
-<<<<<<< HEAD
-=======
+  return c.client.APIKeyPrivate()
+  
 }
 
 func (c *Client) Client() *http.Client {
-	return c.client.Client()
->>>>>>> c515a149
+  return c.client.Client()
 }
 
 // SetClient allows to customize http client.
 func (c *Client) SetClient(client *http.Client) {
-	c.client.SetClient(client)
+  c.client.SetClient(client)
 }
 
 // Filter applies a filter with the defined key and value.
 func Filter(key, value string) RequestOptions {
-	return func(req *http.Request) {
-		q := req.URL.Query()
-		q.Add(key, value)
-		req.URL.RawQuery = strings.Replace(q.Encode(), "%2B", "+", 1)
-	}
+  return func(req *http.Request) {
+    q := req.URL.Query()
+    q.Add(key, value)
+    req.URL.RawQuery = strings.Replace(q.Encode(), "%2B", "+", 1)
+  }
 }
 
 // SortOrder defines the order of the result.
@@ -59,37 +57,37 @@
 
 // These are the two possible order.
 const (
-	SortDesc = SortOrder(iota)
-	SortAsc
+  SortDesc = SortOrder(iota)
+  SortAsc
 )
 
 var debugOut io.Writer = os.Stderr
 
 // SetDebugOutput sets the output destination for the debug.
 func SetDebugOutput(w io.Writer) {
-	debugOut = w
-	log.SetOutput(w)
+  debugOut = w
+  log.SetOutput(w)
 }
 
 // Sort applies the Sort filter to the request.
 func Sort(value string, order SortOrder) RequestOptions {
-	if order == SortDesc {
-		value = value + "+DESC"
-	}
-	return Filter("Sort", value)
+  if order == SortDesc {
+    value = value + "+DESC"
+  }
+  return Filter("Sort", value)
 }
 
 // List issues a GET to list the specified resource
 // and stores the result in the value pointed to by res.
 // Filters can be add via functional options.
 func (c *Client) List(resource string, resp interface{}, options ...RequestOptions) (count, total int, err error) {
-	url := buildURL(&Request{Resource: resource})
-	req, err := createRequest("GET", url, nil, nil, options...)
-	if err != nil {
-		return count, total, err
-	}
+  url := buildURL(&Request{Resource: resource})
+  req, err := createRequest("GET", url, nil, nil, options...)
+  if err != nil {
+    return count, total, err
+  }
 
-	return c.client.Send(req).Read(resp).Call()
+  return c.client.Send(req).Read(resp).Call()
 }
 
 // Get issues a GET to view a resource specifying an id
@@ -97,30 +95,30 @@
 // Filters can be add via functional options.
 // Without an specified ID in MailjetRequest, it is the same as List.
 func (mj *Client) Get(mr *Request, resp interface{}, options ...RequestOptions) (err error) {
-	url := buildURL(mr)
-	req, err := createRequest("GET", url, nil, nil, options...)
-	if err != nil {
-		return err
-	}
+  url := buildURL(mr)
+  req, err := createRequest("GET", url, nil, nil, options...)
+  if err != nil {
+    return err
+  }
 
-	_, _, err = mj.client.Send(req).Read(resp).Call()
-	return err
+  _, _, err = mj.client.Send(req).Read(resp).Call()
+  return err
 }
 
 // Post issues a POST to create a new resource
 // and stores the result in the value pointed to by res.
 // Filters can be add via functional options.
 func (mj *Client) Post(fmr *FullRequest, resp interface{}, options ...RequestOptions) (err error) {
-	url := buildURL(fmr.Info)
-	req, err := createRequest("POST", url, fmr.Payload, nil, options...)
-	if err != nil {
-		return err
-	}
+  url := buildURL(fmr.Info)
+  req, err := createRequest("POST", url, fmr.Payload, nil, options...)
+  if err != nil {
+    return err
+  }
 
-	headers := map[string]string{"Content-Type": "application/json"}
-	_,_, err = mj.client.Send(req).With(headers).Read(resp).Call()
+  headers := map[string]string{"Content-Type": "application/json"}
+  _,_, err = mj.client.Send(req).With(headers).Read(resp).Call()
 
-	return err
+  return err
 }
 
 // Put is used to update a resource.
@@ -128,45 +126,41 @@
 // If onlyFields is nil, all fields except these with the tag read_only, are updated.
 // Filters can be add via functional options.
 func (mj *Client) Put(fmr *FullRequest, onlyFields []string, options ...RequestOptions) (err error) {
-	url := buildURL(fmr.Info)
-	req, err := createRequest("PUT", url, fmr.Payload, onlyFields, options...)
-	if err != nil {
-		return err
-	}
+  url := buildURL(fmr.Info)
+  req, err := createRequest("PUT", url, fmr.Payload, onlyFields, options...)
+  if err != nil {
+    return err
+  }
 
-	headers := map[string]string{"Content-Type": "application/json"}
-	_, _, err = mj.client.Send(req).With(headers).Call()
+  headers := map[string]string{"Content-Type": "application/json"}
+  _, _, err = mj.client.Send(req).With(headers).Call()
 
-	return err
+  return err
 }
 
 // Delete is used to delete a resource.
 func (mj *Client) Delete(mr *Request) (err error) {
-	url := buildURL(mr)
-	req, err := createRequest("DELETE", url, nil, nil)
-	if err != nil {
-		return err
-	}
+  url := buildURL(mr)
+  req, err := createRequest("DELETE", url, nil, nil)
+  if err != nil {
+    return err
+  }
 
-	_, _, err = mj.client.Send(req).Call()
-	return err
+  _, _, err = mj.client.Send(req).Call()
+  return err
 }
 
 // SendMail send mail via API.
 func (mj *Client) SendMail(data *InfoSendMail) (res *SentResult, err error) {
-	url := apiBase + "/send/message"
-	req, err := createRequest("POST", url, data, nil)
-	if err != nil {
-		return res, err
-	}
+  url := apiBase + "/send/message"
+  req, err := createRequest("POST", url, data, nil)
+  if err != nil {
+    return res, err
+  }
 
-	headers := map[string]string{"Content-Type": "application/json"}
-<<<<<<< HEAD
-	_, _, err = mj.client.Send(req).With(headers).Read(res).Call()
-=======
-	
-	_, _, err = mj.client.Send(req).With(headers).Read(&res).Call()
->>>>>>> c515a149
+  headers := map[string]string{"Content-Type": "application/json"}
+  
+  _, _, err = mj.client.Send(req).With(headers).Read(&res).Call()
 
-	return res, err
+  return res, err
 }