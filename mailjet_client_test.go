package mailjet

import (
	"fmt"
	"math/rand"
	"os"
	"sync"
	"testing"
	"time"

	"github.com/mailjet/mailjet-apiv3-go/resources"
)

var letters = []rune("abcdefghijklmnopqrstuvwxyzABCDEFGHIJKLMNOPQRSTUVWXYZ")

func randSeq(n int) string {
	rand.Seed(time.Now().UnixNano())
	b := make([]rune, n)
	for i := range b {
		b[i] = letters[rand.Intn(len(letters))]
	}
	return string(b)
}

func TestNewMailjetClient(t *testing.T) {
	ak := os.Getenv("MJ_APIKEY_PUBLIC")
	sk := os.Getenv("MJ_APIKEY_PRIVATE")
	m := NewMailjetClient(ak, sk)

	if ak != m.APIKeyPublic() {
		t.Fatal("Wrong public key:", m.APIKeyPublic())
	}

	if sk != m.APIKeyPrivate() {
		t.Fatal("Wrong secret key:", m.APIKeyPrivate())
	}
}

func TestList(t *testing.T) {
	m := NewMailjetClient(os.Getenv("MJ_APIKEY_PUBLIC"), os.Getenv("MJ_APIKEY_PRIVATE"))

	var data []resources.Sender
	count, _, err := m.List("sender", &data)
	if err != nil {
		t.Fatal("Unexpected error:", err)
	}
	if count < 1 {
		t.Fatal("At least one sender expected !")
	}
}

func TestGet(t *testing.T) {
	m := NewMailjetClient(os.Getenv("MJ_APIKEY_PUBLIC"), os.Getenv("MJ_APIKEY_PRIVATE"))

	var data []resources.User
	resource := "user"
	count, _, err := m.List(resource, &data)
	if err != nil {
		t.Fatal("Unexpected error:", err)
	}
	if count < 1 {
		t.Fatal("At least one user expected !")
	}
	if data == nil {
		t.Fatal("Empty result")
	}

	mr := &Request{Resource: resource, ID: data[0].ID}
	data = make([]resources.User, 0)
	err = m.Get(mr, &data)
	if err != nil {
		t.Fatal("Unexpected error:", err)
	}
	fmt.Printf("Data: %+v\n", data[0])
}

func TestPost(t *testing.T) {
	m := NewMailjetClient(os.Getenv("MJ_APIKEY_PUBLIC"), os.Getenv("MJ_APIKEY_PRIVATE"))

	var data []resources.Contact
	rstr := randSeq(10)
	fmt.Printf("Create new contact: \"%s@mailjet.com\"\n", rstr)
	fmr := &FullRequest{
		Info:    &Request{Resource: "contact"},
		Payload: &resources.Contact{Name: rstr, Email: rstr + "@mailjet.com"},
	}
	err := m.Post(fmr, &data)
	if err != nil {
		t.Fatal("Unexpected error:", err)
	}
	if data == nil {
		t.Fatal("Empty result")
	}
	fmt.Printf("Data: %+v\n", data[0])
}

func TestPut(t *testing.T) {
	m := NewMailjetClient(os.Getenv("MJ_APIKEY_PUBLIC"), os.Getenv("MJ_APIKEY_PRIVATE"))

	var data []resources.Contactslist
	resource := "contactslist"
	count, _, err := m.List(resource, &data)
	if err != nil {
		t.Fatal("Unexpected error:", err)
	}
	if count < 1 {
		t.Fatal("At least one contact list expected on test account!")
	}
	if data == nil {
		t.Fatal("Empty result")
	}

	rstr := randSeq(10)
	fmt.Printf("Update name of the contact list: %s -> %s\n", data[0].Name, rstr)
	data[0].Name = randSeq(10)
	fmr := &FullRequest{
		Info:    &Request{Resource: resource, AltID: data[0].Address},
		Payload: data[0],
	}
	err = m.Put(fmr, []string{"Name"})
	if err != nil {
		t.Fatal("Unexpected error:", err)
	}

}

func TestDelete(t *testing.T) {
	m := NewMailjetClient(os.Getenv("MJ_APIKEY_PUBLIC"), os.Getenv("MJ_APIKEY_PRIVATE"))

	var data []resources.Listrecipient
	resource := "listrecipient"
	count, _, err := m.List(resource, &data)
	if err != nil {
		t.Fatal("Unexpected error:", err)
	}
	if count < 1 {
		return
	}
	if data == nil {
		t.Fatal("Empty result")
	}

	mr := &Request{
		ID:       data[0].ID,
		Resource: resource,
	}
	err = m.Delete(mr)
	if err != nil {
		fmt.Println(err)
	}
}

func TestSendMail(t *testing.T) {
	m := NewMailjetClient(os.Getenv("MJ_APIKEY_PUBLIC"), os.Getenv("MJ_APIKEY_PRIVATE"))

	var data []resources.Sender
	count, _, err := m.List("sender", &data)
	if err != nil {
		t.Fatal("Unexpected error:", err)
	}
	if count < 1 || data == nil {
		t.Fatal("At least one sender expected in the test account!")
	}

	param := &InfoSendMail{
		FromEmail: data[0].Email,
		FromName:  data[0].Name,
		Recipients: []Recipient{
			{
				Email: data[0].Email,
			},
		},
		Subject:  "Send API testing",
		TextPart: "SendMail is working !",
	}
	res, err := m.SendMail(param)
	if err != nil {
		t.Fatal("Unexpected error:", err)
	}
	fmt.Printf("Data: %+v\n", res)
}

<<<<<<< HEAD
func TestSendMailV31(t *testing.T) {
	m := NewMailjetClient(
		os.Getenv("MJ_APIKEY_PUBLIC"),
		os.Getenv("MJ_APIKEY_PRIVATE"))

	var data []resources.Sender
	count, _, err := m.List("sender", &data)
	if err != nil {
		t.Fatal("Unexpected error:", err)
	}
	if count < 1 || data == nil {
		t.Fatal("At least one sender expected in the test account!")
	}

	param := []InfoMessagesV31{InfoMessagesV31{
		From: &RecipientV31{
			Email: data[0].Email,
			Name:  data[0].Name,
		},
		To: &RecipientsV31{
			RecipientV31{
				Email: data[0].Email,
			},
		},
		Subject:  "Send API testing",
		TextPart: "SendMail is working !",
	},
	}

	messages := MessagesV31{Info: param}

	res, err := m.SendMailV31(&messages)
	if err != nil {
		t.Fatal("Unexpected error:", err)
	}
	if res != nil {
		t.Logf("Data: %+v\n", res)
	}
=======
func TestDataRace(t *testing.T) {
	m := NewMailjetClient(os.Getenv("MJ_APIKEY_PUBLIC"), os.Getenv("MJ_APIKEY_PRIVATE"))

	var wg sync.WaitGroup
	wg.Add(5)

	for i := 0; i < 5; i++ {
		go func() {
			var data []resources.Sender
			count, _, err := m.List("sender", &data)
			if err != nil {
				t.Fatal("Unexpected error:", err)
			}
			if count < 1 || data == nil {
				t.Fatal("At least one sender expected in the test account!")
			}
			wg.Done()
		}()
	}
	wg.Wait()
>>>>>>> 7e86f67c
}<|MERGE_RESOLUTION|>--- conflicted
+++ resolved
@@ -180,7 +180,6 @@
 	fmt.Printf("Data: %+v\n", res)
 }
 
-<<<<<<< HEAD
 func TestSendMailV31(t *testing.T) {
 	m := NewMailjetClient(
 		os.Getenv("MJ_APIKEY_PUBLIC"),
@@ -219,7 +218,8 @@
 	if res != nil {
 		t.Logf("Data: %+v\n", res)
 	}
-=======
+}
+
 func TestDataRace(t *testing.T) {
 	m := NewMailjetClient(os.Getenv("MJ_APIKEY_PUBLIC"), os.Getenv("MJ_APIKEY_PRIVATE"))
 
@@ -240,5 +240,4 @@
 		}()
 	}
 	wg.Wait()
->>>>>>> 7e86f67c
 }