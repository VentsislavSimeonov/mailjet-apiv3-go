![alt text](http://cdn.appstorm.net/web.appstorm.net/files/2012/02/mailjet_logo_200x200.png)

[![Build Status](https://travis-ci.org/mailjet/mailjet-apiv3-go.svg?branch=master)](https://travis-ci.org/mailjet/mailjet-apiv3-go)[![GoDoc](https://godoc.org/github.com/mailjet/mailjet-apiv3-go?status.svg)](https://godoc.org/github.com/mailjet/mailjet-apiv3-go)

<<<<<<< HEAD
Mailjet Go Client
=================
=======
[![Build Status](https://travis-ci.org/mailjet/mailjet-apiv3-go.svg?branch=master)](https://travis-ci.org/mailjet/mailjet-apiv3-go)
[![GoDoc](https://godoc.org/github.com/mailjet/mailjet-apiv3-go?status.svg)](https://godoc.org/github.com/mailjet/mailjet-apiv3-go)
[![Go Report Card](https://goreportcard.com/badge/mailjet/mailjet-apiv3-go)](https://goreportcard.com/report/mailjet/mailjet-apiv3-go)
>>>>>>> 7e86f67c

This GO library is a client for version 3 of the [Mailjet API](http://dev.mailjet.com/).

Getting Started
---------------

Every code examples can be find on the [Mailjet Documentation](http://dev.mailjet.com/guides/?go)

(Please refer to the [Mailjet Documentation Repository](https://github.com/mailjet/api-documentation) to contribute to the documentation examples)

### Prerequisites

<<<<<<< HEAD
Make sure you have the following requirements:* A Mailjet API Key* A Mailjet API Secret Key* A Go installation (v. >= 1.3)
=======
Make sure you have the following requirements:

* A Mailjet API Key
* A Mailjet API Secret Key
* A Go installation (v. >= 1.3)
>>>>>>> 7e86f67c

Both API key and an API secret can be found [here](https://app.mailjet.com/account/api_keys).

Get cosy with Mailjet and save your credentials in your environment:

```
export MJ_APIKEY_PUBLIC='your api key'
export MJ_APIKEY_PRIVATE='your api secret'
```

### Installation

Get package:

```
go get github.com/mailjet/mailjet-apiv3-go
```

And create a new MailjetClient:

```go
// Import the mailjet wrapper
import (
	"github.com/mailjet/mailjet-apiv3-go"
	"github.com/mailjet/mailjet-apiv3-go/resources"
	"os"
)

[...]

// Get your environment Mailjet keys and connect
publicKey := os.Getenv("MJ_APIKEY_PUBLIC")
secretKey := os.Getenv("MJ_APIKEY_PRIVATE")

mj := mailjet.NewMailjetClient(publicKey, secretKey)

```

It's ready to use !

Examples
--------

### List resources

```go
package main

import (
	"fmt"
	"github.com/mailjet/mailjet-apiv3-go"
	"github.com/mailjet/mailjet-apiv3-go/resources"
	"os"
)

func main() {
	publicKey := os.Getenv("MJ_APIKEY_PUBLIC")
	secretKey := os.Getenv("MJ_APIKEY_PRIVATE")

	mj := mailjet.NewMailjetClient(publicKey, secretKey)

	var res []resources.Metadata
	count, total, err := mj.List("metadata", &res)
	if err != nil {
		fmt.Fprintln(os.Stderr, err)
		os.Exit(1)
	}
	fmt.Printf("Count: %d\nTotal: %d\n", count, total)

	fmt.Println("Resources:")
	for _, resource := range res {
		fmt.Println(resource.Name)
	}
}
```

### Create a resource

```go
package main

import (
	"fmt"
	"github.com/mailjet/mailjet-apiv3-go"
	"github.com/mailjet/mailjet-apiv3-go/resources"
	"os"
)

func main() {
	publicKey := os.Getenv("MJ_APIKEY_PUBLIC")
	secretKey := os.Getenv("MJ_APIKEY_PRIVATE")

	mj := mailjet.NewMailjetClient(publicKey, secretKey)

	var senders []resources.Sender
	fmr := &FullRequest{
		Info:    &Request{Resource: "sender"},
		Payload: &resources.Sender{Name: "Default", Email: "qwe@qwe.com"},
	}
	err := mj.Post(fmr, &senders)
	if err != nil {
		fmt.Fprintln(os.Stderr, err)
		os.Exit(1)
	}
	if senders != nil {
		fmt.Printf("Data struct: %+v\n", senders[0])
	}
}
```

### Update a resource

```go
package main

import (
	"fmt"
	"github.com/mailjet/mailjet-apiv3-go"
	"github.com/mailjet/mailjet-apiv3-go/resources"
	"os"
)

func main() {
	publicKey := os.Getenv("MJ_APIKEY_PUBLIC")
	secretKey := os.Getenv("MJ_APIKEY_PRIVATE")

	mj := mailjet.NewMailjetClient(publicKey, secretKey)

	fmr := &FullRequest{
		Info:    &Request{Resource: "sender", AltID: "qwe@qwe.com"},
		Payload: &resources.Sender{Name: "Bob", IsDefaultSender: true},
	}
	err := mj.Put(fmr, []string{"Name", "IsDefaultSender"})
	if err != nil {
		fmt.Fprintln(os.Stderr, err)
		os.Exit(1)
	} else {
		fmt.Println("Success")
	}
}
```

### View a resource

```go
package main

import (
	"fmt"
	"github.com/mailjet/mailjet-apiv3-go"
	"github.com/mailjet/mailjet-apiv3-go/resources"
	"os"
)

func main() {
	publicKey := os.Getenv("MJ_APIKEY_PUBLIC")
	secretKey := os.Getenv("MJ_APIKEY_PRIVATE")

	mj := mailjet.NewMailjetClient(publicKey, secretKey)

	var senders []resources.Sender
	info := &Request{
		Resource: "sender",
		AltID:    "qwe@qwe.com",
	}
	err := mj.Get(info, &senders)
	if err != nil {
		fmt.Fprintln(os.Stderr, err)
		os.Exit(1)
	}
	if senders != nil {
		fmt.Printf("Sender struct: %+v\n", senders[0])
	}
}
```

### Delete a resource

```go
package main

import (
	"fmt"
	"github.com/mailjet/mailjet-apiv3-go"
	"github.com/mailjet/mailjet-apiv3-go/resources"
	"os"
)

func main() {
	publicKey := os.Getenv("MJ_APIKEY_PUBLIC")
	secretKey := os.Getenv("MJ_APIKEY_PRIVATE")

	mj := mailjet.NewMailjetClient(publicKey, secretKey)

	info := &Request{
		Resource: "sender",
		AltID:    "qwe@qwe.com",
	}
	err := mj.Delete(info)
	if err != nil {
		fmt.Fprintln(os.Stderr, err)
		os.Exit(1)
	} else {
		fmt.Println("Success")
	}
}
```

### Send a mail

```go
package main

import (
	"fmt"
	"github.com/mailjet/mailjet-apiv3-go"
	"github.com/mailjet/mailjet-apiv3-go/resources"
	"os"
)

func main() {
	publicKey := os.Getenv("MJ_APIKEY_PUBLIC")
	secretKey := os.Getenv("MJ_APIKEY_PRIVATE")

	mj := mailjet.NewMailjetClient(publicKey, secretKey)

	param := &mailjet.InfoSendMail{
		FromEmail: "qwe@qwe.com",
		FromName:  "Bob Patrick",
		Recipients: []mailjet.Recipient{
			mailjet.Recipient{
				Email: "qwe@qwe.com",
			},
		},
		Subject:  "Hello World!",
		TextPart: "Hi there !",
	}
	res, err := mj.SendMail(param)
	if err != nil {
		fmt.Println(err)
	} else {
		fmt.Println("Success")
		fmt.Println(res)
	}
}
```

<<<<<<< HEAD
### Send a mail with send API v 3.1

```go
package main

import (
	"fmt"
	"log"
	"os"

	mailjet "github.com/mailjet/mailjet-apiv3-go"
)

func main() {
	m := mailjet.NewMailjetClient(
		os.Getenv("MJ_APIKEY_PUBLIC"),
		os.Getenv("MJ_APIKEY_PRIVATE"))

	messagesInfo := []mailjet.InfoMessagesV31{
		mailjet.InfoMessagesV31{
			From: &mailjet.RecipientV31{
				Email: "qwe@qwe.com",
				Name:  "Bob Patrick",
			},
			To: &mailjet.RecipientsV31{
				mailjet.RecipientV31{
					Email: "qwe@qwe.com",
				},
			},
			Subject:  "Send API v 3.1 testing",
			TextPart: "Hey, that's pretty good!",
		},
	}

	messages := mailjet.MessagesV31{Info: messagesInfo}

	res, err := m.SendMailV31(&messages)
	if err != nil {
		log.Fatal(err)
	}
	fmt.Printf("Data: %+v\n", res)
}
```

Contribute
----------
=======
### Send a mail through a proxy
``` go
package main

import (
	"github.com/mailjet/mailjet-apiv3-go"
	"github.com/mailjet/mailjet-apiv3-go/resources"

	"fmt"
	"log"
	"net/url"
	"os"
)

// Set the http client with the given proxy url
func setupProxy(url string) *http.Client {
	proxyURL, err := url.Parse(url)
	if err != nil {
		log.Fatal(err)
	}
	tr := &http.Transport{Proxy: http.ProxyURL(proxyURL)}
	client := &http.Client{}
	client.Transport = tr

	return client
}

func main() {
	publicKey := os.Getenv("MJ_APIKEY_PUBLIC")
	secretKey := os.Getenv("MJ_APIKEY_PRIVATE")
	proxyURL  := os.Getenv("HTTP_PROXY")

	mj := mailjet.NewMailjetClient(publicKey, secretKey)

	// Here we inject our http client configured with our proxy
	client := setupProxy(proxyURL)
	mj.SetClient(client)

	param := &mailjet.InfoSendMail{
		FromEmail: "qwe@qwe.com",
		FromName: "Bob Patrick",
		Recipients: []mailjet.Recipient{
			mailjet.Recipient{
				Email: "qwe@qwe.com",
			},
		},
		Subject: "Hello World!",
		TextPart: "Hi there !",
	}
	res, err := mj.SendMail(param)
	if err != nil {
		fmt.Println(err)
	} else {
		fmt.Println("Success")
		fmt.Println(res)
	}
}
```

## Contribute
>>>>>>> 7e86f67c

We welcome any contribution.

Please make sure you follow this step-by-step guide before contributing :

-	Fork the project.
-	Create a topic branch.
-	Implement your feature or bug fix.
-	Add documentation for your feature or bug fix.
-	Commit and push your changes.
-	Submit a pull request

<<<<<<< HEAD
Submit your issues [here](https://github.com/mailjet/mailjet-apiv3-go/issues).
=======
Submit your issues [here][issues].
>>>>>>> 7e86f67c
<|MERGE_RESOLUTION|>--- conflicted
+++ resolved
@@ -1,15 +1,9 @@
 ![alt text](http://cdn.appstorm.net/web.appstorm.net/files/2012/02/mailjet_logo_200x200.png)
 
-[![Build Status](https://travis-ci.org/mailjet/mailjet-apiv3-go.svg?branch=master)](https://travis-ci.org/mailjet/mailjet-apiv3-go)[![GoDoc](https://godoc.org/github.com/mailjet/mailjet-apiv3-go?status.svg)](https://godoc.org/github.com/mailjet/mailjet-apiv3-go)
-
-<<<<<<< HEAD
+[![Build Status](https://travis-ci.org/mailjet/mailjet-apiv3-go.svg?branch=master)](https://travis-ci.org/mailjet/mailjet-apiv3-go)[![GoDoc](https://godoc.org/github.com/mailjet/mailjet-apiv3-go?status.svg)](https://godoc.org/github.com/mailjet/mailjet-apiv3-go)[![Go Report Card](https://goreportcard.com/badge/mailjet/mailjet-apiv3-go)](https://goreportcard.com/report/mailjet/mailjet-apiv3-go)
+
+
 Mailjet Go Client
-=================
-=======
-[![Build Status](https://travis-ci.org/mailjet/mailjet-apiv3-go.svg?branch=master)](https://travis-ci.org/mailjet/mailjet-apiv3-go)
-[![GoDoc](https://godoc.org/github.com/mailjet/mailjet-apiv3-go?status.svg)](https://godoc.org/github.com/mailjet/mailjet-apiv3-go)
-[![Go Report Card](https://goreportcard.com/badge/mailjet/mailjet-apiv3-go)](https://goreportcard.com/report/mailjet/mailjet-apiv3-go)
->>>>>>> 7e86f67c
 
 This GO library is a client for version 3 of the [Mailjet API](http://dev.mailjet.com/).
 
@@ -22,15 +16,11 @@
 
 ### Prerequisites
 
-<<<<<<< HEAD
-Make sure you have the following requirements:* A Mailjet API Key* A Mailjet API Secret Key* A Go installation (v. >= 1.3)
-=======
 Make sure you have the following requirements:
 
 * A Mailjet API Key
 * A Mailjet API Secret Key
 * A Go installation (v. >= 1.3)
->>>>>>> 7e86f67c
 
 Both API key and an API secret can be found [here](https://app.mailjet.com/account/api_keys).
 
@@ -278,7 +268,6 @@
 }
 ```
 
-<<<<<<< HEAD
 ### Send a mail with send API v 3.1
 
 ```go
@@ -323,9 +312,6 @@
 }
 ```
 
-Contribute
-----------
-=======
 ### Send a mail through a proxy
 ``` go
 package main
@@ -386,21 +372,16 @@
 ```
 
 ## Contribute
->>>>>>> 7e86f67c
 
 We welcome any contribution.
 
 Please make sure you follow this step-by-step guide before contributing :
 
--	Fork the project.
--	Create a topic branch.
--	Implement your feature or bug fix.
--	Add documentation for your feature or bug fix.
--	Commit and push your changes.
--	Submit a pull request
-
-<<<<<<< HEAD
-Submit your issues [here](https://github.com/mailjet/mailjet-apiv3-go/issues).
-=======
-Submit your issues [here][issues].
->>>>>>> 7e86f67c
+* Fork the project.
+* Create a topic branch.
+* Implement your feature or bug fix.
+* Add documentation for your feature or bug fix.
+* Commit and push your changes.
+* Submit a pull request
+
+Submit your issues [here][issues].