--- conflicted
+++ resolved
@@ -8,46 +8,40 @@
 
 // Client bundles data needed by a large number
 // of methods in order to interact with the Mailjet API.
-type Client struct {
-<<<<<<< HEAD
-	apiKeyPublic  string
-	apiKeyPrivate string
-	apiBase       string
-	client        *http.Client
-=======
-	client        *httpClient
->>>>>>> cb77e720
+type Client struct 
+  apiBase       string
+  client        *httpClient
 }
 
 // Request bundles data needed to build the URL.
 type Request struct {
-	Resource string
-	ID       int64
-	AltID    string
-	Action   string
-	ActionID int64
+  Resource string
+  ID       int64
+  AltID    string
+  Action   string
+  ActionID int64
 }
 
 // DataRequest bundles data needed to build the DATA URL.
 type DataRequest struct {
-	SourceType   string
-	SourceTypeID int64
-	DataType     string
-	MimeType     string
-	DataTypeID   int64
-	LastID       bool
+  SourceType   string
+  SourceTypeID int64
+  DataType     string
+  MimeType     string
+  DataTypeID   int64
+  LastID       bool
 }
 
 // FullRequest is the same as a Request but with a payload.
 type FullRequest struct {
-	Info    *Request
-	Payload interface{}
+  Info    *Request
+  Payload interface{}
 }
 
 // FullDataRequest is the same as a DataRequest but with a payload.
 type FullDataRequest struct {
-	Info    *DataRequest
-	Payload interface{}
+  Info    *DataRequest
+  Payload interface{}
 }
 
 // RequestOptions are functional options that modify the specified request.
@@ -55,16 +49,16 @@
 
 // RequestResult is the JSON result sent by the API.
 type RequestResult struct {
-	Count int
-	Data  interface{}
-	Total int
+  Count int
+  Data  interface{}
+  Total int
 }
 
 // RequestError is the error returned by the API.
 type RequestError struct {
-	ErrorInfo    string
-	ErrorMessage string
-	StatusCode   int
+  ErrorInfo    string
+  ErrorMessage string
+  StatusCode   int
 }
 
 /*
@@ -73,50 +67,50 @@
 
 // InfoSendMail bundles data used by the Send API.
 type InfoSendMail struct {
-	FromEmail                string
-	FromName                 string
-	Sender                   string      `json:",omitempty"`
-	Recipients               []Recipient `json:",omitempty"`
-	To                       string      `json:",omitempty"`
-	Cc                       string      `json:",omitempty"`
-	Bcc                      string      `json:",omitempty"`
-	Subject                  string
-	TextPart                 string            `json:"Text-part,omitempty"`
-	HTMLPart                 string            `json:"Html-part,omitempty"`
-	Attachments              []Attachment      `json:",omitempty"`
-	InlineAttachments        []Attachment      `json:"Inline_attachments,omitempty"`
-	MjPrio                   int               `json:"Mj-prio,omitempty"`
-	MjCampaign               string            `json:"Mj-campaign,omitempty"`
-	MjDeduplicateCampaign    bool              `json:"Mj-deduplicatecampaign,omitempty"`
-	MjCustomID               string            `json:"Mj-CustomID,omitempty"`
-	MjTemplateID             string            `json:"Mj-TemplateID,omitempty"`
-	MjTemplateErrorReporting string            `json:"MJ-TemplateErrorReporting,omitempty"`
-	MjTemplateLanguage       string            `json:"Mj-TemplateLanguage,omitempty"`
-	MjTemplateErrorDeliver   string            `json:"MJ-TemplateErrorDeliver,omitempty"`
-	MjEventPayLoad           string            `json:"Mj-EventPayLoad,omitempty"`
-	Headers                  map[string]string `json:",omitempty"`
-	Vars                     interface{}       `json:",omitempty"`
-	Messages                 []InfoSendMail    `json:",omitempty"`
+  FromEmail                string
+  FromName                 string
+  Sender                   string      `json:",omitempty"`
+  Recipients               []Recipient `json:",omitempty"`
+  To                       string      `json:",omitempty"`
+  Cc                       string      `json:",omitempty"`
+  Bcc                      string      `json:",omitempty"`
+  Subject                  string
+  TextPart                 string            `json:"Text-part,omitempty"`
+  HTMLPart                 string            `json:"Html-part,omitempty"`
+  Attachments              []Attachment      `json:",omitempty"`
+  InlineAttachments        []Attachment      `json:"Inline_attachments,omitempty"`
+  MjPrio                   int               `json:"Mj-prio,omitempty"`
+  MjCampaign               string            `json:"Mj-campaign,omitempty"`
+  MjDeduplicateCampaign    bool              `json:"Mj-deduplicatecampaign,omitempty"`
+  MjCustomID               string            `json:"Mj-CustomID,omitempty"`
+  MjTemplateID             string            `json:"Mj-TemplateID,omitempty"`
+  MjTemplateErrorReporting string            `json:"MJ-TemplateErrorReporting,omitempty"`
+  MjTemplateLanguage       string            `json:"Mj-TemplateLanguage,omitempty"`
+  MjTemplateErrorDeliver   string            `json:"MJ-TemplateErrorDeliver,omitempty"`
+  MjEventPayLoad           string            `json:"Mj-EventPayLoad,omitempty"`
+  Headers                  map[string]string `json:",omitempty"`
+  Vars                     interface{}       `json:",omitempty"`
+  Messages                 []InfoSendMail    `json:",omitempty"`
 }
 
 // Recipient bundles data on the target of the mail.
 type Recipient struct {
-	Email string
-	Name  string
-	Vars  interface{} `json:",omitempty"`
+  Email string
+  Name  string
+  Vars  interface{} `json:",omitempty"`
 }
 
 // Attachment bundles data on the file attached to the mail.
 type Attachment struct {
-	ContentType string `json:"Content-Type"`
-	Content     string
-	Filename    string
+  ContentType string `json:"Content-Type"`
+  Content     string
+  Filename    string
 }
 
 // SentResult is the JSON result sent by the Send API.
 type SentResult struct {
-	Sent []struct {
-		Email     string
-		MessageID int64
-	}
+  Sent []struct {
+    Email     string
+    MessageID int64
+  }
 }